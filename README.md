--- conflicted
+++ resolved
@@ -35,13 +35,10 @@
 | **Campaign Strategy** | Generate comprehensive campaign summaries | Summary Agent |
 | **Creative Ideation** | AI-powered campaign concepts and themes | Idea Agent |
 | **Content Generation** | Social media posts with hashtags and optimization | Content Agent |
-<<<<<<< HEAD
 | **Visual Content** | AI-generated images using Google Imagen 3.0 | Visual Content Agent |
 | **Video Generation** | Real video creation with Google Veo 2.0 | Video Generation Agent |
-=======
 | **Social Media Publishing** | OAuth authentication & direct posting to platforms | Social Media Agent |
 | **Campaign Scheduling** | Schedule and manage multi-platform posting | Scheduling Agent |
->>>>>>> 29ba19ec
 | **Multi-Format Export** | JSON, CSV, XLSX export capabilities | API Layer |
 
 ---
